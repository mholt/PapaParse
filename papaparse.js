/*!
	Papa Parse
	v4.1.1
	https://github.com/mholt/PapaParse
*/
(function(global)
{
	"use strict";

	var IS_WORKER = (!global.document && !!global.postMessage), LOADED_SYNC = false, AUTO_SCRIPT_PATH;
	var workers = {}, workerIdCounter = 0;

	var Papa = {};

	Papa.parse = CsvToJson;
	Papa.unparse = JsonToCsv;

	Papa.RECORD_SEP = String.fromCharCode(30);
	Papa.UNIT_SEP = String.fromCharCode(31);
	Papa.BYTE_ORDER_MARK = "\ufeff";
	Papa.BAD_DELIMITERS = ["\r", "\n", "\"", Papa.BYTE_ORDER_MARK];
	Papa.WORKERS_SUPPORTED = !!global.Worker;
	Papa.SCRIPT_PATH = null;	// Must be set by your code if you use workers and this lib is loaded asynchronously

	// Configurable chunk sizes for local and remote files, respectively
	Papa.LocalChunkSize = 1024 * 1024 * 10;	// 10 MB
	Papa.RemoteChunkSize = 1024 * 1024 * 5;	// 5 MB
	Papa.DefaultDelimiter = ",";				// Used if not specified and detection fails

	// Exposed for testing and development only
	Papa.Parser = Parser;
	Papa.ParserHandle = ParserHandle;
	Papa.NetworkStreamer = NetworkStreamer;
	Papa.FileStreamer = FileStreamer;
	Papa.StringStreamer = StringStreamer;

<<<<<<< HEAD
	// export to Node...
	if (typeof module !== 'undefined' && module.exports) {
		// Add file parsing support but only when running Node so we don't add functionality that won't work elsewhere
		Papa.parseFiles = ParseFiles;
=======
	if (typeof module !== 'undefined' && module.exports)
	{
		// Export to Node...
>>>>>>> 1c64d5c0
		module.exports = Papa;
	}
	else if (isFunction(global.define) && global.define.amd)
	{
		// Wireup with RequireJS
		global.define(function() { return Papa; });
	}
	else
	{
		// ...or as browser global
		global.Papa = Papa;
	}

	if (global.jQuery)
	{
		var $ = global.jQuery;
		$.fn.parse = function(options)
		{
			var config = options.config || {};
			var queue = [];

			this.each(function(idx)
			{
				var supported = $(this).prop('tagName').toUpperCase() == "INPUT"
								&& $(this).attr('type').toLowerCase() == "file"
								&& global.FileReader;

				if (!supported || !this.files || this.files.length == 0)
					return true;	// continue to next input element

				for (var i = 0; i < this.files.length; i++)
				{
					queue.push({
						file: this.files[i],
						inputElem: this,
						instanceConfig: $.extend({}, config)
					});
				}
			});

			parseNextFile();	// begin parsing
			return this;		// maintains chainability


			function parseNextFile()
			{
				if (queue.length == 0)
				{
					if (isFunction(options.complete))
						options.complete();
					return;
				}

				var f = queue[0];

				if (isFunction(options.before))
				{
					var returned = options.before(f.file, f.inputElem);

					if (typeof returned === 'object')
					{
						if (returned.action == "abort")
						{
							error("AbortError", f.file, f.inputElem, returned.reason);
							return;	// Aborts all queued files immediately
						}
						else if (returned.action == "skip")
						{
							fileComplete();	// parse the next file in the queue, if any
							return;
						}
						else if (typeof returned.config === 'object')
							f.instanceConfig = $.extend(f.instanceConfig, returned.config);
					}
					else if (returned == "skip")
					{
						fileComplete();	// parse the next file in the queue, if any
						return;
					}
				}

				// Wrap up the user's complete callback, if any, so that ours also gets executed
				var userCompleteFunc = f.instanceConfig.complete;
				f.instanceConfig.complete = function(results)
				{
					if (isFunction(userCompleteFunc))
						userCompleteFunc(results, f.file, f.inputElem);
					fileComplete();
				};

				Papa.parse(f.file, f.instanceConfig);
			}

			function error(name, file, elem, reason)
			{
				if (isFunction(options.error))
					options.error({name: name}, file, elem, reason);
			}

			function fileComplete()
			{
				queue.splice(0, 1);
				parseNextFile();
			}
		}
	}


	if (IS_WORKER)
	{
		global.onmessage = workerThreadReceivedMessage;
	}
	else if (Papa.WORKERS_SUPPORTED)
	{
		AUTO_SCRIPT_PATH = getScriptPath();

		// Check if the script was loaded synchronously
		if (!document.body)
		{
			// Body doesn't exist yet, must be synchronous
			LOADED_SYNC = true;
		}
		else
		{
			document.addEventListener('DOMContentLoaded', function () {
				LOADED_SYNC = true;
			}, true);
		}
	}

	// Ability to parse file(s) when using with Node
	function ParseFiles(_input, _config)
	{
		if (Array.isArray(_input)) {
			var results = [];
			_input.forEach(function(input) {
				if(typeof input === 'object')
					results.push(ParseFiles(input.file, input.config));
				else
					results.push(ParseFiles(input, _config));
			});
			return results;
		} else {
			var results = {
				data: [],
				errors: []
			};
			if ((/(\.csv|\.txt)$/).test(_input)) {
				try {
					var contents = fs.readFileSync(_input).toString();
					return CsvToJson(contents, _config);
				} catch (err) {
					results.errors.push(err);
					return results;
				}
			} else {
				results.errors.push({
					type: '',
					code: '',
					message: 'Unsupported file type.',
					row: ''
				});
				return results;
			}
		}
	}



	function CsvToJson(_input, _config)
	{
		_config = _config || {};

		if (_config.worker && Papa.WORKERS_SUPPORTED)
		{
			var w = newWorker();

			w.userStep = _config.step;
			w.userChunk = _config.chunk;
			w.userComplete = _config.complete;
			w.userError = _config.error;

			_config.step = isFunction(_config.step);
			_config.chunk = isFunction(_config.chunk);
			_config.complete = isFunction(_config.complete);
			_config.error = isFunction(_config.error);
			delete _config.worker;	// prevent infinite loop

			w.postMessage({
				input: _input,
				config: _config,
				workerId: w.id
			});

			return;
		}

		var streamer = null;
		if (typeof _input === 'string')
		{
			if (_config.download)
				streamer = new NetworkStreamer(_config);
			else
				streamer = new StringStreamer(_config);
		}
		else if ((global.File && _input instanceof File) || _input instanceof Object)	// ...Safari. (see issue #106)
			streamer = new FileStreamer(_config);

		return streamer.stream(_input);
	}



	function JsonToCsv(_input, _config)
	{
		var _output = "";
		var _fields = [];

		// Default configuration
		var _quotes = false;	// whether to surround every datum with quotes
		var _delimiter = ",";	// delimiting character
		var _newline = "\r\n";	// newline character(s)

		unpackConfig();

		if (typeof _input === 'string')
			_input = JSON.parse(_input);

		if (_input instanceof Array)
		{
			if (!_input.length || _input[0] instanceof Array)
				return serialize(null, _input);
			else if (typeof _input[0] === 'object')
				return serialize(objectKeys(_input[0]), _input);
		}
		else if (typeof _input === 'object')
		{
			if (typeof _input.data === 'string')
				_input.data = JSON.parse(_input.data);

			if (_input.data instanceof Array)
			{
				if (!_input.fields)
					_input.fields = _input.data[0] instanceof Array
									? _input.fields
									: objectKeys(_input.data[0]);

				if (!(_input.data[0] instanceof Array) && typeof _input.data[0] !== 'object')
					_input.data = [_input.data];	// handles input like [1,2,3] or ["asdf"]
			}

			return serialize(_input.fields || [], _input.data || []);
		}

		// Default (any valid paths should return before this)
		throw "exception: Unable to serialize unrecognized input";


		function unpackConfig()
		{
			if (typeof _config !== 'object')
				return;

			if (typeof _config.delimiter === 'string'
				&& _config.delimiter.length == 1
				&& Papa.BAD_DELIMITERS.indexOf(_config.delimiter) == -1)
			{
				_delimiter = _config.delimiter;
			}

			if (typeof _config.quotes === 'boolean'
				|| _config.quotes instanceof Array)
				_quotes = _config.quotes;

			if (typeof _config.newline === 'string')
				_newline = _config.newline;
		}


		// Turns an object's keys into an array
		function objectKeys(obj)
		{
			if (typeof obj !== 'object')
				return [];
			var keys = [];
			for (var key in obj)
				keys.push(key);
			return keys;
		}

		// The double for loop that iterates the data and writes out a CSV string including header row
		function serialize(fields, data)
		{
			var csv = "";

			if (typeof fields === 'string')
				fields = JSON.parse(fields);
			if (typeof data === 'string')
				data = JSON.parse(data);

			var hasHeader = fields instanceof Array && fields.length > 0;
			var dataKeyedByField = !(data[0] instanceof Array);

			// If there a header row, write it first
			if (hasHeader)
			{
				for (var i = 0; i < fields.length; i++)
				{
					if (i > 0)
						csv += _delimiter;
					csv += safe(fields[i], i);
				}
				if (data.length > 0)
					csv += _newline;
			}

			// Then write out the data
			for (var row = 0; row < data.length; row++)
			{
				var maxCol = hasHeader ? fields.length : data[row].length;

				for (var col = 0; col < maxCol; col++)
				{
					if (col > 0)
						csv += _delimiter;
					var colIdx = hasHeader && dataKeyedByField ? fields[col] : col;
					csv += safe(data[row][colIdx], col);
				}

				if (row < data.length - 1)
					csv += _newline;
			}

			return csv;
		}

		// Encloses a value around quotes if needed (makes a value safe for CSV insertion)
		function safe(str, col)
		{
			if (typeof str === "undefined" || str === null)
				return "";

			str = str.toString().replace(/"/g, '""');

			var needsQuotes = (typeof _quotes === 'boolean' && _quotes)
							|| (_quotes instanceof Array && _quotes[col])
							|| hasAny(str, Papa.BAD_DELIMITERS)
							|| str.indexOf(_delimiter) > -1
							|| str.charAt(0) == ' '
							|| str.charAt(str.length - 1) == ' ';

			return needsQuotes ? '"' + str + '"' : str;
		}

		function hasAny(str, substrings)
		{
			for (var i = 0; i < substrings.length; i++)
				if (str.indexOf(substrings[i]) > -1)
					return true;
			return false;
		}
	}

	// ChunkStreamer is the base prototype for various streamer implementations.
	function ChunkStreamer(config)
	{
		this._handle = null;
		this._paused = false;
		this._finished = false;
		this._input = null;
		this._baseIndex = 0;
		this._partialLine = "";
		this._rowCount = 0;
		this._start = 0;
		this._nextChunk = null;
		this.isFirstChunk = true;
		this._completeResults = {
			data: [],
			errors: [],
			meta: {}
		};
		replaceConfig.call(this, config);

		this.parseChunk = function(chunk)
		{
			// First chunk pre-processing
			if (this.isFirstChunk && isFunction(this._config.beforeFirstChunk))
			{
				var modifiedChunk = this._config.beforeFirstChunk(chunk);
				if (modifiedChunk !== undefined)
					chunk = modifiedChunk;
			}
			this.isFirstChunk = false;

			// Rejoin the line we likely just split in two by chunking the file
			var aggregate = this._partialLine + chunk;
			this._partialLine = "";

			var results = this._handle.parse(aggregate, this._baseIndex, !this._finished);
			
			if (this._handle.paused() || this._handle.aborted())
				return;
			
			var lastIndex = results.meta.cursor;
			
			if (!this._finished)
			{
				this._partialLine = aggregate.substring(lastIndex - this._baseIndex);
				this._baseIndex = lastIndex;
			}

			if (results && results.data)
				this._rowCount += results.data.length;

			var finishedIncludingPreview = this._finished || (this._config.preview && this._rowCount >= this._config.preview);

			if (IS_WORKER)
			{
				global.postMessage({
					results: results,
					workerId: Papa.WORKER_ID,
					finished: finishedIncludingPreview
				});
			}
			else if (isFunction(this._config.chunk))
			{
				this._config.chunk(results, this._handle);
				if (this._paused)
					return;
				results = undefined;
				this._completeResults = undefined;
			}

			if (!this._config.step && !this._config.chunk) {
				this._completeResults.data = this._completeResults.data.concat(results.data);
				this._completeResults.errors = this._completeResults.errors.concat(results.errors);
				this._completeResults.meta = results.meta;
			}

			if (finishedIncludingPreview && isFunction(this._config.complete) && (!results || !results.meta.aborted))
				this._config.complete(this._completeResults);

			if (!finishedIncludingPreview && (!results || !results.meta.paused))
				this._nextChunk();

			return results;
		};

		this._sendError = function(error)
		{
			if (isFunction(this._config.error))
				this._config.error(error);
			else if (IS_WORKER && this._config.error)
			{
				global.postMessage({
					workerId: Papa.WORKER_ID,
					error: error,
					finished: false
				});
			}
		};

		function replaceConfig(config)
		{
			// Deep-copy the config so we can edit it
			var configCopy = copy(config);
			configCopy.chunkSize = parseInt(configCopy.chunkSize);	// VERY important so we don't concatenate strings!
			this._handle = new ParserHandle(configCopy);
			this._handle.streamer = this;
			this._config = configCopy;	// persist the copy to the caller
		}
	}


	function NetworkStreamer(config)
	{
		config = config || {};
		if (!config.chunkSize)
			config.chunkSize = Papa.RemoteChunkSize;
		ChunkStreamer.call(this, config);

		var xhr;

		if (IS_WORKER)
		{
			this._nextChunk = function()
			{
				this._readChunk();
				this._chunkLoaded();
			};
		}
		else
		{
			this._nextChunk = function()
			{
				this._readChunk();
			};
		}

		this.stream = function(url)
		{
			this._input = url;
			this._nextChunk();	// Starts streaming
		};

		this._readChunk = function()
		{
			if (this._finished)
			{
				this._chunkLoaded();
				return;
			}

			xhr = new XMLHttpRequest();
			
			if (!IS_WORKER)
			{
				xhr.onload = bindFunction(this._chunkLoaded, this);
				xhr.onerror = bindFunction(this._chunkError, this);
			}

			xhr.open("GET", this._input, !IS_WORKER);
			
			if (this._config.chunkSize)
			{
				var end = this._start + this._config.chunkSize - 1;	// minus one because byte range is inclusive
				xhr.setRequestHeader("Range", "bytes="+this._start+"-"+end);
				xhr.setRequestHeader("If-None-Match", "webkit-no-cache"); // https://bugs.webkit.org/show_bug.cgi?id=82672
			}

			try {
				xhr.send();
			}
			catch (err) {
				this._chunkError(err.message);
			}

			if (IS_WORKER && xhr.status == 0)
				this._chunkError();
			else
				this._start += this._config.chunkSize;
		}

		this._chunkLoaded = function()
		{
			if (xhr.readyState != 4)
				return;

			if (xhr.status < 200 || xhr.status >= 400)
			{
				this._chunkError();
				return;
			}

			this._finished = !this._config.chunkSize || this._start > getFileSize(xhr);
			this.parseChunk(xhr.responseText);
		}

		this._chunkError = function(errorMessage)
		{
			var errorText = xhr.statusText || errorMessage;
			this._sendError(errorText);
		}

		function getFileSize(xhr)
		{
			var contentRange = xhr.getResponseHeader("Content-Range");
			return parseInt(contentRange.substr(contentRange.lastIndexOf("/") + 1));
		}
	}
	NetworkStreamer.prototype = Object.create(ChunkStreamer.prototype);
	NetworkStreamer.prototype.constructor = NetworkStreamer;


	function FileStreamer(config)
	{
		config = config || {};
		if (!config.chunkSize)
			config.chunkSize = Papa.LocalChunkSize;
		ChunkStreamer.call(this, config);

		var reader, slice;

		// FileReader is better than FileReaderSync (even in worker) - see http://stackoverflow.com/q/24708649/1048862
		// But Firefox is a pill, too - see issue #76: https://github.com/mholt/PapaParse/issues/76
		var usingAsyncReader = typeof FileReader !== 'undefined';	// Safari doesn't consider it a function - see issue #105

		this.stream = function(file)
		{
			this._input = file;
			slice = file.slice || file.webkitSlice || file.mozSlice;

			if (usingAsyncReader)
			{
				reader = new FileReader();		// Preferred method of reading files, even in workers
				reader.onload = bindFunction(this._chunkLoaded, this);
				reader.onerror = bindFunction(this._chunkError, this);
			}
			else
				reader = new FileReaderSync();	// Hack for running in a web worker in Firefox

			this._nextChunk();	// Starts streaming
		};

		this._nextChunk = function()
		{
			if (!this._finished && (!this._config.preview || this._rowCount < this._config.preview))
				this._readChunk();
		}

		this._readChunk = function()
		{
			var input = this._input;
			if (this._config.chunkSize)
			{
				var end = Math.min(this._start + this._config.chunkSize, this._input.size);
				input = slice.call(input, this._start, end);
			}
			var txt = reader.readAsText(input, this._config.encoding);
			if (!usingAsyncReader)
				this._chunkLoaded({ target: { result: txt } });	// mimic the async signature
		}

		this._chunkLoaded = function(event)
		{
			// Very important to increment start each time before handling results
			this._start += this._config.chunkSize;
			this._finished = !this._config.chunkSize || this._start >= this._input.size;
			this.parseChunk(event.target.result);
		}

		this._chunkError = function()
		{
			this._sendError(reader.error);
		}

	}
	FileStreamer.prototype = Object.create(ChunkStreamer.prototype);
	FileStreamer.prototype.constructor = FileStreamer;


	function StringStreamer(config)
	{
		config = config || {};
		ChunkStreamer.call(this, config);

		var string;
		var remaining;
		this.stream = function(s)
		{
			string = s;
			remaining = s;
			return this._nextChunk();
		}
		this._nextChunk = function()
		{
			if (this._finished) return;
			var size = this._config.chunkSize;
			var chunk = size ? remaining.substr(0, size) : remaining;
			remaining = size ? remaining.substr(size) : '';
			this._finished = !remaining;
			return this.parseChunk(chunk);
		}
	}
	StringStreamer.prototype = Object.create(StringStreamer.prototype);
	StringStreamer.prototype.constructor = StringStreamer;



	// Use one ParserHandle per entire CSV file or string
	function ParserHandle(_config)
	{
		// One goal is to minimize the use of regular expressions...
		var FLOAT = /^\s*-?(\d*\.?\d+|\d+\.?\d*)(e[-+]?\d+)?\s*$/i;

		var self = this;
		var _stepCounter = 0;	// Number of times step was called (number of rows parsed)
		var _input;				// The input being parsed
		var _parser;			// The core parser being used
		var _paused = false;	// Whether we are paused or not
		var _aborted = false;   // Whether the parser has aborted or not
		var _delimiterError;	// Temporary state between delimiter detection and processing results
		var _fields = [];		// Fields are from the header row of the input, if there is one
		var _results = {		// The last results returned from the parser
			data: [],
			errors: [],
			meta: {}
		};

		if (isFunction(_config.step))
		{
			var userStep = _config.step;
			_config.step = function(results)
			{
				_results = results;

				if (needsHeaderRow())
					processResults();
				else	// only call user's step function after header row
				{
					processResults();

					// It's possbile that this line was empty and there's no row here after all
					if (_results.data.length == 0)
						return;

					_stepCounter += results.data.length;
					if (_config.preview && _stepCounter > _config.preview)
						_parser.abort();
					else
						userStep(_results, self);
				}
			};
		}

		// Parses input. Most users won't need, and shouldn't mess with, the baseIndex
		// and ignoreLastRow parameters. They are used by streamers (wrapper functions)
		// when an input comes in multiple chunks, like from a file.
		this.parse = function(input, baseIndex, ignoreLastRow)
		{
			if (!_config.newline)
				_config.newline = guessLineEndings(input);

			_delimiterError = false;
			if (!_config.delimiter)
			{
				var delimGuess = guessDelimiter(input);
				if (delimGuess.successful)
					_config.delimiter = delimGuess.bestDelimiter;
				else
				{
					_delimiterError = true;	// add error after parsing (otherwise it would be overwritten)
					_config.delimiter = Papa.DefaultDelimiter;
				}
				_results.meta.delimiter = _config.delimiter;
			}

			var parserConfig = copy(_config);
			if (_config.preview && _config.header)
				parserConfig.preview++;	// to compensate for header row

			_input = input;
			_parser = new Parser(parserConfig);
			_results = _parser.parse(_input, baseIndex, ignoreLastRow);
			processResults();
			return _paused ? { meta: { paused: true } } : (_results || { meta: { paused: false } });
		};

		this.paused = function()
		{
			return _paused;
		};

		this.pause = function()
		{
			_paused = true;
			_parser.abort();
			_input = _input.substr(_parser.getCharIndex());
		};

		this.resume = function()
		{
			_paused = false;
			self.streamer.parseChunk(_input);
		};

		this.aborted = function () {
			return _aborted;
		}

		this.abort = function()
		{
			_aborted = true;
			_parser.abort();
			_results.meta.aborted = true;
			if (isFunction(_config.complete))
				_config.complete(_results);
			_input = "";
		};

		function processResults()
		{
			if (_results && _delimiterError)
			{
				addError("Delimiter", "UndetectableDelimiter", "Unable to auto-detect delimiting character; defaulted to '"+Papa.DefaultDelimiter+"'");
				_delimiterError = false;
			}

			if (_config.skipEmptyLines)
			{
				for (var i = 0; i < _results.data.length; i++)
					if (_results.data[i].length == 1 && _results.data[i][0] == "")
						_results.data.splice(i--, 1);
			}

			if (needsHeaderRow())
				fillHeaderFields();

			return applyHeaderAndDynamicTyping();
		}

		function needsHeaderRow()
		{
			return _config.header && _fields.length == 0;
		}

		function fillHeaderFields()
		{
			if (!_results)
				return;
			for (var i = 0; needsHeaderRow() && i < _results.data.length; i++)
				for (var j = 0; j < _results.data[i].length; j++)
					_fields.push(_results.data[i][j]);
			_results.data.splice(0, 1);
		}

		function applyHeaderAndDynamicTyping()
		{
			if (!_results || (!_config.header && !_config.dynamicTyping))
				return _results;

			for (var i = 0; i < _results.data.length; i++)
			{
				var row = {};

				for (var j = 0; j < _results.data[i].length; j++)
				{
					if (_config.dynamicTyping)
					{
						var value = _results.data[i][j];
						if (value == "true" || value == "TRUE")
							_results.data[i][j] = true;
						else if (value == "false" || value == "FALSE")
							_results.data[i][j] = false;
						else
							_results.data[i][j] = tryParseFloat(value);
					}

					if (_config.header)
					{
						if (j >= _fields.length)
						{
							if (!row["__parsed_extra"])
								row["__parsed_extra"] = [];
							row["__parsed_extra"].push(_results.data[i][j]);
						}
						else
							row[_fields[j]] = _results.data[i][j];
					}
				}

				if (_config.header)
				{
					_results.data[i] = row;
					if (j > _fields.length)
						addError("FieldMismatch", "TooManyFields", "Too many fields: expected " + _fields.length + " fields but parsed " + j, i);
					else if (j < _fields.length)
						addError("FieldMismatch", "TooFewFields", "Too few fields: expected " + _fields.length + " fields but parsed " + j, i);
				}
			}

			if (_config.header && _results.meta)
				_results.meta.fields = _fields;
			return _results;
		}

		function guessDelimiter(input)
		{
			var delimChoices = [",", "\t", "|", ";", Papa.RECORD_SEP, Papa.UNIT_SEP];
			var bestDelim, bestDelta, fieldCountPrevRow;

			for (var i = 0; i < delimChoices.length; i++)
			{
				var delim = delimChoices[i];
				var delta = 0, avgFieldCount = 0;
				fieldCountPrevRow = undefined;

				var preview = new Parser({
					delimiter: delim,
					preview: 10
				}).parse(input);

				for (var j = 0; j < preview.data.length; j++)
				{
					var fieldCount = preview.data[j].length;
					avgFieldCount += fieldCount;

					if (typeof fieldCountPrevRow === 'undefined')
					{
						fieldCountPrevRow = fieldCount;
						continue;
					}
					else if (fieldCount > 1)
					{
						delta += Math.abs(fieldCount - fieldCountPrevRow);
						fieldCountPrevRow = fieldCount;
					}
				}

				avgFieldCount /= preview.data.length;

				if ((typeof bestDelta === 'undefined' || delta < bestDelta)
					&& avgFieldCount > 1.99)
				{
					bestDelta = delta;
					bestDelim = delim;
				}
			}

			_config.delimiter = bestDelim;

			return {
				successful: !!bestDelim,
				bestDelimiter: bestDelim
			}
		}

		function guessLineEndings(input)
		{
			input = input.substr(0, 1024*1024);	// max length 1 MB

			var r = input.split('\r');

			if (r.length == 1)
				return '\n';

			var numWithN = 0;
			for (var i = 0; i < r.length; i++)
			{
				if (r[i][0] == '\n')
					numWithN++;
			}

			return numWithN >= r.length / 2 ? '\r\n' : '\r';
		}

		function tryParseFloat(val)
		{
			var isNumber = FLOAT.test(val);
			return isNumber ? parseFloat(val) : val;
		}

		function addError(type, code, msg, row)
		{
			_results.errors.push({
				type: type,
				code: code,
				message: msg,
				row: row
			});
		}
	}





	// The core parser implements speedy and correct CSV parsing
	function Parser(config)
	{
		// Unpack the config object
		config = config || {};
		var delim = config.delimiter;
		var newline = config.newline;
		var comments = config.comments;
		var step = config.step;
		var preview = config.preview;
		var fastMode = config.fastMode;

		// Delimiter must be valid
		if (typeof delim !== 'string'
			|| Papa.BAD_DELIMITERS.indexOf(delim) > -1)
			delim = ",";

		// Comment character must be valid
		if (comments === delim)
			throw "Comment character same as delimiter";
		else if (comments === true)
			comments = "#";
		else if (typeof comments !== 'string'
			|| Papa.BAD_DELIMITERS.indexOf(comments) > -1)
			comments = false;

		// Newline must be valid: \r, \n, or \r\n
		if (newline != '\n' && newline != '\r' && newline != '\r\n')
			newline = '\n';

		// We're gonna need these at the Parser scope
		var cursor = 0;
		var aborted = false;

		this.parse = function(input, baseIndex, ignoreLastRow)
		{
			// For some reason, in Chrome, this speeds things up (!?)
			if (typeof input !== 'string')
				throw "Input must be a string";

			// We don't need to compute some of these every time parse() is called,
			// but having them in a more local scope seems to perform better
			var inputLen = input.length,
				delimLen = delim.length,
				newlineLen = newline.length,
				commentsLen = comments.length;
			var stepIsFunction = typeof step === 'function';

			// Establish starting state
			cursor = 0;
			var data = [], errors = [], row = [], lastCursor = 0;

			if (!input)
				return returnable();

			if (fastMode || (fastMode !== false && input.indexOf('"') === -1))
			{
				var rows = input.split(newline);
				for (var i = 0; i < rows.length; i++)
				{
					var row = rows[i];
					cursor += row.length;
					if (i !== rows.length - 1)
						cursor += newline.length;
					else if (ignoreLastRow)
						return returnable();
					if (comments && row.substr(0, commentsLen) == comments)
						continue;
					if (stepIsFunction)
					{
						data = [];
						pushRow(row.split(delim));
						doStep();
						if (aborted)
							return returnable();
					}
					else
						pushRow(row.split(delim));
					if (preview && i >= preview)
					{
						data = data.slice(0, preview);
						return returnable(true);
					}
				}
				return returnable();
			}

			var nextDelim = input.indexOf(delim, cursor);
			var nextNewline = input.indexOf(newline, cursor);

			// Parser loop
			for (;;)
			{
				// Field has opening quote
				if (input[cursor] == '"')
				{
					// Start our search for the closing quote where the cursor is
					var quoteSearch = cursor;

					// Skip the opening quote
					cursor++;

					for (;;)
					{
						// Find closing quote
						var quoteSearch = input.indexOf('"', quoteSearch+1);

						if (quoteSearch === -1)
						{
							if (!ignoreLastRow) {
								// No closing quote... what a pity
								errors.push({
									type: "Quotes",
									code: "MissingQuotes",
									message: "Quoted field unterminated",
									row: data.length,	// row has yet to be inserted
									index: cursor
								});
							}
							return finish();
						}

						if (quoteSearch === inputLen-1)
						{
							// Closing quote at EOF
							var value = input.substring(cursor, quoteSearch).replace(/""/g, '"');
							return finish(value);
						}

						// If this quote is escaped, it's part of the data; skip it
						if (input[quoteSearch+1] == '"')
						{
							quoteSearch++;
							continue;
						}

						if (input[quoteSearch+1] == delim)
						{
							// Closing quote followed by delimiter
							row.push(input.substring(cursor, quoteSearch).replace(/""/g, '"'));
							cursor = quoteSearch + 1 + delimLen;
							nextDelim = input.indexOf(delim, cursor);
							nextNewline = input.indexOf(newline, cursor);
							break;
						}

						if (input.substr(quoteSearch+1, newlineLen) === newline)
						{
							// Closing quote followed by newline
							row.push(input.substring(cursor, quoteSearch).replace(/""/g, '"'));
							saveRow(quoteSearch + 1 + newlineLen);
							nextDelim = input.indexOf(delim, cursor);	// because we may have skipped the nextDelim in the quoted field

							if (stepIsFunction)
							{
								doStep();
								if (aborted)
									return returnable();
							}
							
							if (preview && data.length >= preview)
								return returnable(true);

							break;
						}
					}

					continue;
				}

				// Comment found at start of new line
				if (comments && row.length === 0 && input.substr(cursor, commentsLen) === comments)
				{
					if (nextNewline == -1)	// Comment ends at EOF
						return returnable();
					cursor = nextNewline + newlineLen;
					nextNewline = input.indexOf(newline, cursor);
					nextDelim = input.indexOf(delim, cursor);
					continue;
				}

				// Next delimiter comes before next newline, so we've reached end of field
				if (nextDelim !== -1 && (nextDelim < nextNewline || nextNewline === -1))
				{
					row.push(input.substring(cursor, nextDelim));
					cursor = nextDelim + delimLen;
					nextDelim = input.indexOf(delim, cursor);
					continue;
				}

				// End of row
				if (nextNewline !== -1)
				{
					row.push(input.substring(cursor, nextNewline));
					saveRow(nextNewline + newlineLen);

					if (stepIsFunction)
					{
						doStep();
						if (aborted)
							return returnable();
					}

					if (preview && data.length >= preview)
						return returnable(true);

					continue;
				}

				break;
			}


			return finish();


			function pushRow(row)
			{
				data.push(row);
				lastCursor = cursor;
			}

			// Appends the remaining input from cursor to the end into
			// row, saves the row, calls step, and returns the results.
			function finish(value)
			{
				if (ignoreLastRow)
					return returnable();
				if (!value)
					value = input.substr(cursor);
				row.push(value);
				cursor = inputLen;	// important in case parsing is paused
				pushRow(row);
				if (stepIsFunction)
					doStep();
				return returnable();
			}

			// Appends the current row to the results. It sets the cursor
			// to newCursor and finds the nextNewline. The caller should
			// take care to execute user's step function and check for
			// preview and end parsing if necessary.
			function saveRow(newCursor)
			{
				cursor = newCursor;
				pushRow(row);
				row = [];
				nextNewline = input.indexOf(newline, cursor);
			}

			// Returns an object with the results, errors, and meta.
			function returnable(stopped)
			{
				return {
					data: data,
					errors: errors,
					meta: {
						delimiter: delim,
						linebreak: newline,
						aborted: aborted,
						truncated: !!stopped,
						cursor: lastCursor + (baseIndex || 0)
					}
				};
			}

			// Executes the user's step function and resets data & errors.
			function doStep()
			{
				step(returnable());
				data = [], errors = [];
			}
		};

		// Sets the abort flag
		this.abort = function()
		{
			aborted = true;
		};

		// Gets the cursor position
		this.getCharIndex = function()
		{
			return cursor;
		};
	}


	// If you need to load Papa Parse asynchronously and you also need worker threads, hard-code
	// the script path here. See: https://github.com/mholt/PapaParse/issues/87#issuecomment-57885358
	function getScriptPath()
	{
		var scripts = document.getElementsByTagName('script');
		return scripts.length ? scripts[scripts.length - 1].src : '';
	}

	function newWorker()
	{
		if (!Papa.WORKERS_SUPPORTED)
			return false;
		if (!LOADED_SYNC && Papa.SCRIPT_PATH === null)
			throw new Error(
				'Script path cannot be determined automatically when Papa Parse is loaded asynchronously. ' +
				'You need to set Papa.SCRIPT_PATH manually.'
			);
		var w = new global.Worker(Papa.SCRIPT_PATH || AUTO_SCRIPT_PATH);
		w.onmessage = mainThreadReceivedMessage;
		w.id = workerIdCounter++;
		workers[w.id] = w;
		return w;
	}

	// Callback when main thread receives a message
	function mainThreadReceivedMessage(e)
	{
		var msg = e.data;
		var worker = workers[msg.workerId];
		var aborted = false;

		if (msg.error)
			worker.userError(msg.error, msg.file);
		else if (msg.results && msg.results.data)
		{
			var abort = function() {
				aborted = true;
				completeWorker(msg.workerId, { data: [], errors: [], meta: { aborted: true } });
			};

			var handle = {
				abort: abort,
				pause: notImplemented,
				resume: notImplemented
			};

			if (isFunction(worker.userStep))
			{
				for (var i = 0; i < msg.results.data.length; i++)
				{
					worker.userStep({
						data: [msg.results.data[i]],
						errors: msg.results.errors,
						meta: msg.results.meta
					}, handle);
					if (aborted)
						break;
				}
				delete msg.results;	// free memory ASAP
			}
			else if (isFunction(worker.userChunk))
			{
				worker.userChunk(msg.results, handle, msg.file);
				delete msg.results;
			}
		}

		if (msg.finished && !aborted)
			completeWorker(msg.workerId, msg.results);
	}

	function completeWorker(workerId, results) {
		var worker = workers[workerId];
		if (isFunction(worker.userComplete))
			worker.userComplete(results);
		worker.terminate();
		delete workers[workerId];
	}

	function notImplemented() {
		throw "Not implemented.";
	}

	// Callback when worker thread receives a message
	function workerThreadReceivedMessage(e)
	{
		var msg = e.data;

		if (typeof Papa.WORKER_ID === 'undefined' && msg)
			Papa.WORKER_ID = msg.workerId;

		if (typeof msg.input === 'string')
		{
			global.postMessage({
				workerId: Papa.WORKER_ID,
				results: Papa.parse(msg.input, msg.config),
				finished: true
			});
		}
		else if ((global.File && msg.input instanceof File) || msg.input instanceof Object)	// thank you, Safari (see issue #106)
		{
			var results = Papa.parse(msg.input, msg.config);
			if (results)
				global.postMessage({
					workerId: Papa.WORKER_ID,
					results: results,
					finished: true
				});
		}
	}

	// Makes a deep copy of an array or object (mostly)
	function copy(obj)
	{
		if (typeof obj !== 'object')
			return obj;
		var cpy = obj instanceof Array ? [] : {};
		for (var key in obj)
			cpy[key] = copy(obj[key]);
		return cpy;
	}

	function bindFunction(f, self)
	{
		return function() { f.apply(self, arguments); };
	}

	function isFunction(func)
	{
		return typeof func === 'function';
	}
})(typeof window !== 'undefined' ? window : this);<|MERGE_RESOLUTION|>--- conflicted
+++ resolved
@@ -34,16 +34,10 @@
 	Papa.FileStreamer = FileStreamer;
 	Papa.StringStreamer = StringStreamer;
 
-<<<<<<< HEAD
 	// export to Node...
 	if (typeof module !== 'undefined' && module.exports) {
 		// Add file parsing support but only when running Node so we don't add functionality that won't work elsewhere
 		Papa.parseFiles = ParseFiles;
-=======
-	if (typeof module !== 'undefined' && module.exports)
-	{
-		// Export to Node...
->>>>>>> 1c64d5c0
 		module.exports = Papa;
 	}
 	else if (isFunction(global.define) && global.define.amd)
