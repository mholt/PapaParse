/* @license
Papa Parse
v5.0.0-beta.0
https://github.com/mholt/PapaParse
License: MIT
*/

(function(root, factory)
{
	/* globals define */
	if (typeof define === 'function' && define.amd)
	{
		// AMD. Register as an anonymous module.
		define([], factory);
	}
	else if (typeof module === 'object' && typeof exports !== 'undefined')
	{
		// Node. Does not work with strict CommonJS, but
		// only CommonJS-like environments that support module.exports,
		// like Node.
		module.exports = factory();
	}
	else
	{
		// Browser globals (root is window)
		root.Papa = factory();
	}
	// in strict mode we cannot access arguments.callee, so we need a named reference to
	// stringify the factory method for the blob worker
	// eslint-disable-next-line func-name
}(this, function moduleFactory()
{
	'use strict';

	var global = (function() {
		// alternative method, similar to `Function('return this')()`
		// but without using `eval` (which is disabled when
		// using Content Security Policy).

		if (typeof self !== 'undefined') { return self; }
		if (typeof window !== 'undefined') { return window; }
		if (typeof global !== 'undefined') { return global; }

		// When running tests none of the above have been defined
		return {};
	})();


	function getWorkerBlob() {
		var URL = global.URL || global.webkitURL || null;
		var code = moduleFactory.toString();
		return Papa.BLOB_URL || (Papa.BLOB_URL = URL.createObjectURL(new Blob(['(', code, ')();'], {type: 'text/javascript'})));
	}

	var IS_WORKER = !global.document && !!global.postMessage,
		IS_PAPA_WORKER = IS_WORKER && /blob:/i.test((global.location || {}).protocol);
	var workers = {}, workerIdCounter = 0;

	var Papa = {};

	Papa.parse = CsvToJson;
	Papa.unparse = JsonToCsv;

	Papa.RECORD_SEP = String.fromCharCode(30);
	Papa.UNIT_SEP = String.fromCharCode(31);
	Papa.BYTE_ORDER_MARK = '\ufeff';
	Papa.BAD_DELIMITERS = ['\r', '\n', '"', Papa.BYTE_ORDER_MARK];
	Papa.WORKERS_SUPPORTED = !IS_WORKER && !!global.Worker;
	Papa.NODE_STREAM_INPUT = 1;

	// Configurable chunk sizes for local and remote files, respectively
	Papa.LocalChunkSize = 1024 * 1024 * 10;	// 10 MB
	Papa.RemoteChunkSize = 1024 * 1024 * 5;	// 5 MB
	Papa.DefaultDelimiter = ',';			// Used if not specified and detection fails

	// Exposed for testing and development only
	Papa.Parser = Parser;
	Papa.ParserHandle = ParserHandle;
	Papa.NetworkStreamer = NetworkStreamer;
	Papa.FileStreamer = FileStreamer;
	Papa.StringStreamer = StringStreamer;
	Papa.ReadableStreamStreamer = ReadableStreamStreamer;
	if (typeof PAPA_BROWSER_CONTEXT === 'undefined') {
		Papa.DuplexStreamStreamer = DuplexStreamStreamer;
	}

	if (global.jQuery)
	{
		var $ = global.jQuery;
		$.fn.parse = function(options)
		{
			var config = options.config || {};
			var queue = [];

			this.each(function(idx)
			{
				var supported = $(this).prop('tagName').toUpperCase() === 'INPUT'
								&& $(this).attr('type').toLowerCase() === 'file'
								&& global.FileReader;

				if (!supported || !this.files || this.files.length === 0)
					return true;	// continue to next input element

				for (var i = 0; i < this.files.length; i++)
				{
					queue.push({
						file: this.files[i],
						inputElem: this,
						instanceConfig: $.extend({}, config)
					});
				}
			});

			parseNextFile();	// begin parsing
			return this;		// maintains chainability


			function parseNextFile()
			{
				if (queue.length === 0)
				{
					if (isFunction(options.complete))
						options.complete();
					return;
				}

				var f = queue[0];

				if (isFunction(options.before))
				{
					var returned = options.before(f.file, f.inputElem);

					if (typeof returned === 'object')
					{
						if (returned.action === 'abort')
						{
							error('AbortError', f.file, f.inputElem, returned.reason);
							return;	// Aborts all queued files immediately
						}
						else if (returned.action === 'skip')
						{
							fileComplete();	// parse the next file in the queue, if any
							return;
						}
						else if (typeof returned.config === 'object')
							f.instanceConfig = $.extend(f.instanceConfig, returned.config);
					}
					else if (returned === 'skip')
					{
						fileComplete();	// parse the next file in the queue, if any
						return;
					}
				}

				// Wrap up the user's complete callback, if any, so that ours also gets executed
				var userCompleteFunc = f.instanceConfig.complete;
				f.instanceConfig.complete = function(results)
				{
					if (isFunction(userCompleteFunc))
						userCompleteFunc(results, f.file, f.inputElem);
					fileComplete();
				};

				Papa.parse(f.file, f.instanceConfig);
			}

			function error(name, file, elem, reason)
			{
				if (isFunction(options.error))
					options.error({name: name}, file, elem, reason);
			}

			function fileComplete()
			{
				queue.splice(0, 1);
				parseNextFile();
			}
		};
	}


	if (IS_PAPA_WORKER)
	{
		global.onmessage = workerThreadReceivedMessage;
	}




	function CsvToJson(_input, _config)
	{
		_config = _config || {};
		var dynamicTyping = _config.dynamicTyping || false;
		if (isFunction(dynamicTyping)) {
			_config.dynamicTypingFunction = dynamicTyping;
			// Will be filled on first row call
			dynamicTyping = {};
		}
		_config.dynamicTyping = dynamicTyping;

		_config.transform = isFunction(_config.transform) ? _config.transform : false;

		if (_config.worker && Papa.WORKERS_SUPPORTED)
		{
			var w = newWorker();

			w.userStep = _config.step;
			w.userChunk = _config.chunk;
			w.userComplete = _config.complete;
			w.userError = _config.error;

			_config.step = isFunction(_config.step);
			_config.chunk = isFunction(_config.chunk);
			_config.complete = isFunction(_config.complete);
			_config.error = isFunction(_config.error);
			delete _config.worker;	// prevent infinite loop

			w.postMessage({
				input: _input,
				config: _config,
				workerId: w.id
			});

			return;
		}

		var streamer = null;
		if (_input === Papa.NODE_STREAM_INPUT && typeof PAPA_BROWSER_CONTEXT === 'undefined')
		{
			// create a node Duplex stream for use
			// with .pipe
			streamer = new DuplexStreamStreamer(_config);
			return streamer.getStream();
		}
		else if (typeof _input === 'string')
		{
			if (_config.download)
				streamer = new NetworkStreamer(_config);
			else
				streamer = new StringStreamer(_config);
		}
		else if (_input.readable === true && isFunction(_input.read) && isFunction(_input.on))
		{
			streamer = new ReadableStreamStreamer(_config);
		}
		else if ((global.File && _input instanceof File) || _input instanceof Object)	// ...Safari. (see issue #106)
			streamer = new FileStreamer(_config);

		return streamer.stream(_input);
	}






	function JsonToCsv(_input, _config)
	{
		// Default configuration

		/** whether to surround every datum with quotes */
		var _quotes = false;

		/** whether to write headers */
		var _writeHeader = true;

		/** delimiting character(s) */
		var _delimiter = ',';

		/** newline character(s) */
		var _newline = '\r\n';

		/** quote character */
		var _quoteChar = '"';

		/** escaped quote character, either "" or <config.escapeChar>" */
		var _escapedQuote = _quoteChar + _quoteChar;

		/** whether to skip empty lines */
		var _skipEmptyLines = false;

		/** the columns (keys) we expect when we unparse objects */
		var _columns = null;

		unpackConfig();

		var quoteCharRegex = new RegExp(escapeRegExp(_quoteChar), 'g');

		if (typeof _input === 'string')
			_input = JSON.parse(_input);

		if (Array.isArray(_input))
		{
			if (!_input.length || Array.isArray(_input[0]))
				return serialize(null, _input, _skipEmptyLines);
			else if (typeof _input[0] === 'object')
				return serialize(_columns || objectKeys(_input[0]), _input, _skipEmptyLines);
		}
		else if (typeof _input === 'object')
		{
			if (typeof _input.data === 'string')
				_input.data = JSON.parse(_input.data);

			if (Array.isArray(_input.data))
			{
				if (!_input.fields)
					_input.fields =  _input.meta && _input.meta.fields;

				if (!_input.fields)
					_input.fields =  Array.isArray(_input.data[0])
						? _input.fields
						: objectKeys(_input.data[0]);

				if (!(Array.isArray(_input.data[0])) && typeof _input.data[0] !== 'object')
					_input.data = [_input.data];	// handles input like [1,2,3] or ['asdf']
			}

			return serialize(_input.fields || [], _input.data || [], _skipEmptyLines);
		}

		// Default (any valid paths should return before this)
		throw new Error('Unable to serialize unrecognized input');


		function unpackConfig()
		{
			if (typeof _config !== 'object')
				return;

			if (typeof _config.delimiter === 'string'
                && !Papa.BAD_DELIMITERS.filter(function(value) { return _config.delimiter.indexOf(value) !== -1; }).length)
			{
				_delimiter = _config.delimiter;
			}

			if (typeof _config.quotes === 'boolean'
				|| Array.isArray(_config.quotes))
				_quotes = _config.quotes;

			if (typeof _config.skipEmptyLines === 'boolean'
				|| typeof _config.skipEmptyLines === 'string')
				_skipEmptyLines = _config.skipEmptyLines;

			if (typeof _config.newline === 'string')
				_newline = _config.newline;

			if (typeof _config.quoteChar === 'string')
				_quoteChar = _config.quoteChar;

			if (typeof _config.header === 'boolean')
				_writeHeader = _config.header;

			if (Array.isArray(_config.columns)) {

				if (_config.columns.length === 0) throw new Error('Option columns is empty');

				_columns = _config.columns;
			}

			if (_config.escapeChar !== undefined) {
				_escapedQuote = _config.escapeChar + _quoteChar;
			}
		}


		/** Turns an object's keys into an array */
		function objectKeys(obj)
		{
			if (typeof obj !== 'object')
				return [];
			var keys = [];
			for (var key in obj)
				keys.push(key);
			return keys;
		}

		/** The double for loop that iterates the data and writes out a CSV string including header row */
		function serialize(fields, data, skipEmptyLines)
		{
			var csv = '';

			if (typeof fields === 'string')
				fields = JSON.parse(fields);
			if (typeof data === 'string')
				data = JSON.parse(data);

			var hasHeader = Array.isArray(fields) && fields.length > 0;
			var dataKeyedByField = !(Array.isArray(data[0]));

			// If there a header row, write it first
			if (hasHeader && _writeHeader)
			{
				for (var i = 0; i < fields.length; i++)
				{
					if (i > 0)
						csv += _delimiter;
					csv += safe(fields[i], i);
				}
				if (data.length > 0)
					csv += _newline;
			}

			// Then write out the data
			for (var row = 0; row < data.length; row++)
			{
				var maxCol = hasHeader ? fields.length : data[row].length;

				var emptyLine = false;
				var nullLine = hasHeader ? Object.keys(data[row]).length === 0 : data[row].length === 0;
				if (skipEmptyLines && !hasHeader)
				{
					emptyLine = skipEmptyLines === 'greedy' ? data[row].join('').trim() === '' : data[row].length === 1 && data[row][0].length === 0;
				}
				if (skipEmptyLines === 'greedy' && hasHeader) {
					var line = [];
					for (var c = 0; c < maxCol; c++) {
						var cx = dataKeyedByField ? fields[c] : c;
						line.push(data[row][cx]);
					}
					emptyLine = line.join('').trim() === '';
				}
				if (!emptyLine)
				{
					for (var col = 0; col < maxCol; col++)
					{
						if (col > 0 && !nullLine)
							csv += _delimiter;
						var colIdx = hasHeader && dataKeyedByField ? fields[col] : col;
						csv += safe(data[row][colIdx], col);
					}
					if (row < data.length - 1 && (!skipEmptyLines || (maxCol > 0 && !nullLine)))
					{
						csv += _newline;
					}
				}
			}
			return csv;
		}

		/** Encloses a value around quotes if needed (makes a value safe for CSV insertion) */
		function safe(str, col)
		{
			if (typeof str === 'undefined' || str === null)
				return '';

			if (str.constructor === Date)
				return JSON.stringify(str).slice(1, 25);

			str = str.toString().replace(quoteCharRegex, _escapedQuote);

			var needsQuotes = (typeof _quotes === 'boolean' && _quotes)
							|| (Array.isArray(_quotes) && _quotes[col])
							|| hasAny(str, Papa.BAD_DELIMITERS)
							|| str.indexOf(_delimiter) > -1
							|| str.charAt(0) === ' '
							|| str.charAt(str.length - 1) === ' ';

			return needsQuotes ? _quoteChar + str + _quoteChar : str;
		}

		function hasAny(str, substrings)
		{
			for (var i = 0; i < substrings.length; i++)
				if (str.indexOf(substrings[i]) > -1)
					return true;
			return false;
		}
	}

	/** ChunkStreamer is the base prototype for various streamer implementations. */
	function ChunkStreamer(config)
	{
		this._handle = null;
		this._finished = false;
		this._completed = false;
		this._halted = false;
		this._input = null;
		this._baseIndex = 0;
		this._partialLine = '';
		this._rowCount = 0;
		this._start = 0;
		this._nextChunk = null;
		this.isFirstChunk = true;
		this._completeResults = {
			data: [],
			errors: [],
			meta: {}
		};
		replaceConfig.call(this, config);

		this.parseChunk = function(chunk, isFakeChunk)
		{
			// First chunk pre-processing
			if (this.isFirstChunk && isFunction(this._config.beforeFirstChunk))
			{
				var modifiedChunk = this._config.beforeFirstChunk(chunk);
				if (modifiedChunk !== undefined)
					chunk = modifiedChunk;
			}
			this.isFirstChunk = false;
			this._halted = false;

			// Rejoin the line we likely just split in two by chunking the file
			var aggregate = this._partialLine + chunk;
			this._partialLine = '';

			var results = this._handle.parse(aggregate, this._baseIndex, !this._finished);

			if (this._handle.paused() || this._handle.aborted()) {
				this._halted = true;
				return;
			}

			var lastIndex = results.meta.cursor;

			if (!this._finished)
			{
				this._partialLine = aggregate.substring(lastIndex - this._baseIndex);
				this._baseIndex = lastIndex;
			}

			if (results && results.data)
				this._rowCount += results.data.length;

			var finishedIncludingPreview = this._finished || (this._config.preview && this._rowCount >= this._config.preview);

			if (IS_PAPA_WORKER)
			{
				global.postMessage({
					results: results,
					workerId: Papa.WORKER_ID,
					finished: finishedIncludingPreview
				});
			}
			else if (isFunction(this._config.chunk) && !isFakeChunk)
			{
				this._config.chunk(results, this._handle);
				if (this._handle.paused() || this._handle.aborted()) {
					this._halted = true;
					return;
				}
				results = undefined;
				this._completeResults = undefined;
			}

			if (!this._config.step && !this._config.chunk) {
				this._completeResults.data = this._completeResults.data.concat(results.data);
				this._completeResults.errors = this._completeResults.errors.concat(results.errors);
				this._completeResults.meta = results.meta;
			}

			if (!this._completed && finishedIncludingPreview && isFunction(this._config.complete) && (!results || !results.meta.aborted)) {
				this._config.complete(this._completeResults, this._input);
				this._completed = true;
			}

			if (!finishedIncludingPreview && (!results || !results.meta.paused))
				this._nextChunk();

			return results;
		};

		this._sendError = function(error)
		{
			if (isFunction(this._config.error))
				this._config.error(error);
			else if (IS_PAPA_WORKER && this._config.error)
			{
				global.postMessage({
					workerId: Papa.WORKER_ID,
					error: error,
					finished: false
				});
			}
		};

		function replaceConfig(config)
		{
			// Deep-copy the config so we can edit it
			var configCopy = copy(config);
			configCopy.chunkSize = parseInt(configCopy.chunkSize);	// parseInt VERY important so we don't concatenate strings!
			if (!config.step && !config.chunk)
				configCopy.chunkSize = null;  // disable Range header if not streaming; bad values break IIS - see issue #196
			this._handle = new ParserHandle(configCopy);
			this._handle.streamer = this;
			this._config = configCopy;	// persist the copy to the caller
		}
	}


	function NetworkStreamer(config)
	{
		config = config || {};
		if (!config.chunkSize)
			config.chunkSize = Papa.RemoteChunkSize;
		ChunkStreamer.call(this, config);

		var xhr;

		if (IS_WORKER)
		{
			this._nextChunk = function()
			{
				this._readChunk();
				this._chunkLoaded();
			};
		}
		else
		{
			this._nextChunk = function()
			{
				this._readChunk();
			};
		}

		this.stream = function(url)
		{
			this._input = url;
			this._nextChunk();	// Starts streaming
		};

		this._readChunk = function()
		{
			if (this._finished)
			{
				this._chunkLoaded();
				return;
			}

			xhr = new XMLHttpRequest();

			if (this._config.withCredentials)
			{
				xhr.withCredentials = this._config.withCredentials;
			}

			if (!IS_WORKER)
			{
				xhr.onload = bindFunction(this._chunkLoaded, this);
				xhr.onerror = bindFunction(this._chunkError, this);
			}

			xhr.open('GET', this._input, !IS_WORKER);
			// Headers can only be set when once the request state is OPENED
			if (this._config.downloadRequestHeaders)
			{
				var headers = this._config.downloadRequestHeaders;

				for (var headerName in headers)
				{
					xhr.setRequestHeader(headerName, headers[headerName]);
				}
			}

			if (this._config.chunkSize)
			{
				var end = this._start + this._config.chunkSize - 1;	// minus one because byte range is inclusive
				xhr.setRequestHeader('Range', 'bytes=' + this._start + '-' + end);
			}

			try {
				xhr.send();
			}
			catch (err) {
				this._chunkError(err.message);
			}

			if (IS_WORKER && xhr.status === 0)
				this._chunkError();
			else
				this._start += this._config.chunkSize;
		};

		this._chunkLoaded = function()
		{
			if (xhr.readyState !== 4)
				return;

			if (xhr.status < 200 || xhr.status >= 400)
			{
				this._chunkError();
				return;
			}

			this._finished = !this._config.chunkSize || this._start > getFileSize(xhr);
			this.parseChunk(xhr.responseText);
		};

		this._chunkError = function(errorMessage)
		{
			var errorText = xhr.statusText || errorMessage;
			this._sendError(new Error(errorText));
		};

		function getFileSize(xhr)
		{
			var contentRange = xhr.getResponseHeader('Content-Range');
			if (contentRange === null) { // no content range, then finish!
				return -1;
			}
			return parseInt(contentRange.substr(contentRange.lastIndexOf('/') + 1));
		}
	}
	NetworkStreamer.prototype = Object.create(ChunkStreamer.prototype);
	NetworkStreamer.prototype.constructor = NetworkStreamer;


	function FileStreamer(config)
	{
		config = config || {};
		if (!config.chunkSize)
			config.chunkSize = Papa.LocalChunkSize;
		ChunkStreamer.call(this, config);

		var reader, slice;

		// FileReader is better than FileReaderSync (even in worker) - see http://stackoverflow.com/q/24708649/1048862
		// But Firefox is a pill, too - see issue #76: https://github.com/mholt/PapaParse/issues/76
		var usingAsyncReader = typeof FileReader !== 'undefined';	// Safari doesn't consider it a function - see issue #105

		this.stream = function(file)
		{
			this._input = file;
			slice = file.slice || file.webkitSlice || file.mozSlice;

			if (usingAsyncReader)
			{
				reader = new FileReader();		// Preferred method of reading files, even in workers
				reader.onload = bindFunction(this._chunkLoaded, this);
				reader.onerror = bindFunction(this._chunkError, this);
			}
			else
				reader = new FileReaderSync();	// Hack for running in a web worker in Firefox

			this._nextChunk();	// Starts streaming
		};

		this._nextChunk = function()
		{
			if (!this._finished && (!this._config.preview || this._rowCount < this._config.preview))
				this._readChunk();
		};

		this._readChunk = function()
		{
			var input = this._input;
			if (this._config.chunkSize)
			{
				var end = Math.min(this._start + this._config.chunkSize, this._input.size);
				input = slice.call(input, this._start, end);
			}
			var txt = reader.readAsText(input, this._config.encoding);
			if (!usingAsyncReader)
				this._chunkLoaded({ target: { result: txt } });	// mimic the async signature
		};

		this._chunkLoaded = function(event)
		{
			// Very important to increment start each time before handling results
			this._start += this._config.chunkSize;
			this._finished = !this._config.chunkSize || this._start >= this._input.size;
			this.parseChunk(event.target.result);
		};

		this._chunkError = function()
		{
			this._sendError(reader.error);
		};

	}
	FileStreamer.prototype = Object.create(ChunkStreamer.prototype);
	FileStreamer.prototype.constructor = FileStreamer;


	function StringStreamer(config)
	{
		config = config || {};
		ChunkStreamer.call(this, config);

		var remaining;
		this.stream = function(s)
		{
			remaining = s;
			return this._nextChunk();
		};
		this._nextChunk = function()
		{
			if (this._finished) return;
			var size = this._config.chunkSize;
			var chunk = size ? remaining.substr(0, size) : remaining;
			remaining = size ? remaining.substr(size) : '';
			this._finished = !remaining;
			return this.parseChunk(chunk);
		};
	}
	StringStreamer.prototype = Object.create(StringStreamer.prototype);
	StringStreamer.prototype.constructor = StringStreamer;


	function ReadableStreamStreamer(config)
	{
		config = config || {};

		ChunkStreamer.call(this, config);

		var queue = [];
		var parseOnData = true;
		var streamHasEnded = false;

		this.pause = function()
		{
			ChunkStreamer.prototype.pause.apply(this, arguments);
			this._input.pause();
		};

		this.resume = function()
		{
			ChunkStreamer.prototype.resume.apply(this, arguments);
			this._input.resume();
		};

		this.stream = function(stream)
		{
			this._input = stream;

			this._input.on('data', this._streamData);
			this._input.on('end', this._streamEnd);
			this._input.on('error', this._streamError);
		};

		this._checkIsFinished = function()
		{
			if (streamHasEnded && queue.length === 1) {
				this._finished = true;
			}
		};

		this._nextChunk = function()
		{
			this._checkIsFinished();
			if (queue.length)
			{
				this.parseChunk(queue.shift());
			}
			else
			{
				parseOnData = true;
			}
		};

		this._streamData = bindFunction(function(chunk)
		{
			try
			{
				queue.push(typeof chunk === 'string' ? chunk : chunk.toString(this._config.encoding));

				if (parseOnData)
				{
					parseOnData = false;
					this._checkIsFinished();
					this.parseChunk(queue.shift());
				}
			}
			catch (error)
			{
				this._streamError(error);
			}
		}, this);

		this._streamError = bindFunction(function(error)
		{
			this._streamCleanUp();
			this._sendError(error);
		}, this);

		this._streamEnd = bindFunction(function()
		{
			this._streamCleanUp();
			streamHasEnded = true;
			this._streamData('');
		}, this);

		this._streamCleanUp = bindFunction(function()
		{
			this._input.removeListener('data', this._streamData);
			this._input.removeListener('end', this._streamEnd);
			this._input.removeListener('error', this._streamError);
		}, this);
	}
	ReadableStreamStreamer.prototype = Object.create(ChunkStreamer.prototype);
	ReadableStreamStreamer.prototype.constructor = ReadableStreamStreamer;


	function DuplexStreamStreamer(_config) {
		var Duplex = require('stream').Duplex;
		var config = copy(_config);
		var parseOnWrite = true;
		var writeStreamHasFinished = false;
		var parseCallbackQueue = [];
		var stream = null;

		this._onCsvData = function(results)
		{
			var data = results.data;
			if (!stream.push(data) && !this._handle.paused()) {
				// the writeable consumer buffer has filled up
				// so we need to pause until more items
				// can be processed
				this._handle.pause();
			}
		};

		this._onCsvComplete = function()
		{
			// node will finish the read stream when
			// null is pushed
			stream.push(null);
		};

		config.step = bindFunction(this._onCsvData, this);
		config.complete = bindFunction(this._onCsvComplete, this);
		ChunkStreamer.call(this, config);

		this._nextChunk = function()
		{
			if (writeStreamHasFinished && parseCallbackQueue.length === 1) {
				this._finished = true;
			}
			if (parseCallbackQueue.length) {
				parseCallbackQueue.shift()();
			} else {
				parseOnWrite = true;
			}
		};

		this._addToParseQueue = function(chunk, callback)
		{
			// add to queue so that we can indicate
			// completion via callback
			// node will automatically pause the incoming stream
			// when too many items have been added without their
			// callback being invoked
			parseCallbackQueue.push(bindFunction(function() {
				this.parseChunk(typeof chunk === 'string' ? chunk : chunk.toString(config.encoding));
				if (isFunction(callback)) {
					return callback();
				}
			}, this));
			if (parseOnWrite) {
				parseOnWrite = false;
				this._nextChunk();
			}
		};

		this._onRead = function()
		{
			if (this._handle.paused()) {
				// the writeable consumer can handle more data
				// so resume the chunk parsing
				this._handle.resume();
			}
		};

		this._onWrite = function(chunk, encoding, callback)
		{
			this._addToParseQueue(chunk, callback);
		};

		this._onWriteComplete = function()
		{
			writeStreamHasFinished = true;
			// have to write empty string
			// so parser knows its done
			this._addToParseQueue('');
		};

		this.getStream = function()
		{
			return stream;
		};
		stream = new Duplex({
			readableObjectMode: true,
			decodeStrings: false,
			read: bindFunction(this._onRead, this),
			write: bindFunction(this._onWrite, this)
		});
		stream.once('finish', bindFunction(this._onWriteComplete, this));
	}
	if (typeof PAPA_BROWSER_CONTEXT === 'undefined') {
		DuplexStreamStreamer.prototype = Object.create(ChunkStreamer.prototype);
		DuplexStreamStreamer.prototype.constructor = DuplexStreamStreamer;
	}


	// Use one ParserHandle per entire CSV file or string
	function ParserHandle(_config)
	{
		// One goal is to minimize the use of regular expressions...
		var FLOAT = /^\s*-?(\d*\.?\d+|\d+\.?\d*)(e[-+]?\d+)?\s*$/i;
		var ISO_DATE = /(\d{4}-[01]\d-[0-3]\dT[0-2]\d:[0-5]\d:[0-5]\d\.\d+([+-][0-2]\d:[0-5]\d|Z))|(\d{4}-[01]\d-[0-3]\dT[0-2]\d:[0-5]\d:[0-5]\d([+-][0-2]\d:[0-5]\d|Z))|(\d{4}-[01]\d-[0-3]\dT[0-2]\d:[0-5]\d([+-][0-2]\d:[0-5]\d|Z))/;
		var self = this;
		var _stepCounter = 0;	// Number of times step was called (number of rows parsed)
		var _rowCounter = 0;	// Number of rows that have been parsed so far
		var _input;				// The input being parsed
		var _parser;			// The core parser being used
		var _paused = false;	// Whether we are paused or not
		var _aborted = false;	// Whether the parser has aborted or not
		var _delimiterError;	// Temporary state between delimiter detection and processing results
		var _fields = [];		// Fields are from the header row of the input, if there is one
		var _results = {		// The last results returned from the parser
			data: [],
			errors: [],
			meta: {}
		};

		if (isFunction(_config.step))
		{
			var userStep = _config.step;
			_config.step = function(results)
			{
				_results = results;

				if (needsHeaderRow())
					processResults();
				else	// only call user's step function after header row
				{
					processResults();

					// It's possbile that this line was empty and there's no row here after all
					if (_results.data.length === 0)
						return;

					_stepCounter += results.data.length;
					if (_config.preview && _stepCounter > _config.preview)
						_parser.abort();
					else
						userStep(_results, self);
				}
			};
		}

		/**
		 * Parses input. Most users won't need, and shouldn't mess with, the baseIndex
		 * and ignoreLastRow parameters. They are used by streamers (wrapper functions)
		 * when an input comes in multiple chunks, like from a file.
		 */
		this.parse = function(input, baseIndex, ignoreLastRow)
		{
			var quoteChar = _config.quoteChar || '"';
			if (!_config.newline)
				_config.newline = guessLineEndings(input, quoteChar);

			_delimiterError = false;
			if (!_config.delimiter)
			{
				var delimGuess = guessDelimiter(input, _config.newline, _config.skipEmptyLines, _config.comments, _config.delimitersToGuess);
				if (delimGuess.successful)
					_config.delimiter = delimGuess.bestDelimiter;
				else
				{
					_delimiterError = true;	// add error after parsing (otherwise it would be overwritten)
					_config.delimiter = Papa.DefaultDelimiter;
				}
				_results.meta.delimiter = _config.delimiter;
			}
			else if(isFunction(_config.delimiter))
			{
				_config.delimiter = _config.delimiter(input);
				_results.meta.delimiter = _config.delimiter;
			}

			var parserConfig = copy(_config);
			if (_config.preview && _config.header)
				parserConfig.preview++;	// to compensate for header row

			_input = input;
			_parser = new Parser(parserConfig);
			_results = _parser.parse(_input, baseIndex, ignoreLastRow);
			processResults();
			return _paused ? { meta: { paused: true } } : (_results || { meta: { paused: false } });
		};

		this.paused = function()
		{
			return _paused;
		};

		this.pause = function()
		{
			_paused = true;
			_parser.abort();
			_input = _input.substr(_parser.getCharIndex());
		};

		this.resume = function()
		{
			if(self.streamer._halted) {
				_paused = false;
				self.streamer.parseChunk(_input, true);
			} else {
				// Bugfix: #636 In case the processing hasn't halted yet
				// wait for it to halt in order to resume
				setTimeout(this.resume, 3);
			}
		};

		this.aborted = function()
		{
			return _aborted;
		};

		this.abort = function()
		{
			_aborted = true;
			_parser.abort();
			_results.meta.aborted = true;
			if (isFunction(_config.complete))
				_config.complete(_results);
			_input = '';
		};

		function testEmptyLine(s) {
			return _config.skipEmptyLines === 'greedy' ? s.join('').trim() === '' : s.length === 1 && s[0].length === 0;
		}

		function processResults()
		{
			if (_results && _delimiterError)
			{
				addError('Delimiter', 'UndetectableDelimiter', 'Unable to auto-detect delimiting character; defaulted to \'' + Papa.DefaultDelimiter + '\'');
				_delimiterError = false;
			}

			if (_config.skipEmptyLines)
			{
				for (var i = 0; i < _results.data.length; i++)
					if (testEmptyLine(_results.data[i]))
						_results.data.splice(i--, 1);
			}

			if (needsHeaderRow())
				fillHeaderFields();

			return applyHeaderAndDynamicTypingAndTransformation();
		}

		function needsHeaderRow()
		{
			return _config.header && _fields.length === 0;
		}

		function fillHeaderFields()
		{
			if (!_results)
				return;

<<<<<<< HEAD
					if (isFunction(_config.transformHeader)) {
						header = _config.transformHeader(header);
					}
=======
			function addHeder(header)
			{
				if (isFunction(_config.transformHeader))
					header = _config.transformHeader(header);
>>>>>>> b28a5521

				_fields.push(header);
			}

			if (Array.isArray(_results.data[0]))
			{
				for (var i = 0; needsHeaderRow() && i < _results.data.length; i++)
					_results.data[i].forEach(addHeder);

				_results.data.splice(0, 1);
			}
			// if _results.data[0] is not an array, we are in a step where _results.data is the row.
			else
				_results.data.forEach(addHeder);
		}

		function shouldApplyDynamicTyping(field) {
			// Cache function values to avoid calling it for each row
			if (_config.dynamicTypingFunction && _config.dynamicTyping[field] === undefined) {
				_config.dynamicTyping[field] = _config.dynamicTypingFunction(field);
			}
			return (_config.dynamicTyping[field] || _config.dynamicTyping) === true;
		}

		function parseDynamic(field, value)
		{
			if (shouldApplyDynamicTyping(field))
			{
				if (value === 'true' || value === 'TRUE')
					return true;
				else if (value === 'false' || value === 'FALSE')
					return false;
				else if (FLOAT.test(value))
					return parseFloat(value);
				else if (ISO_DATE.test(value))
					return new Date(value);
				else
					return (value === '' ? null : value);
			}
			return value;
		}

		function applyHeaderAndDynamicTypingAndTransformation()
		{
			if (!_results || (!_config.header && !_config.dynamicTyping && !_config.transform))
				return _results;

			function processRow(rowSource, i)
			{
				var row = _config.header ? {} : [];

				var j;
				for (j = 0; j < rowSource.length; j++)
				{
					var field = j;
					var value = rowSource[j];

					if (_config.header)
						field = j >= _fields.length ? '__parsed_extra' : _fields[j];

					if (_config.transform)
						value = _config.transform(value,field);

					value = parseDynamic(field, value);

					if (field === '__parsed_extra')
					{
						row[field] = row[field] || [];
						row[field].push(value);
					}
					else
						row[field] = value;
				}


				if (_config.header)
				{
					if (j > _fields.length)
						addError('FieldMismatch', 'TooManyFields', 'Too many fields: expected ' + _fields.length + ' fields but parsed ' + j, _rowCounter + i);
					else if (j < _fields.length)
						addError('FieldMismatch', 'TooFewFields', 'Too few fields: expected ' + _fields.length + ' fields but parsed ' + j, _rowCounter + i);
				}

				return row;
			}

			var incrementBy = 1;
			if (!_results.data[0] || Array.isArray(_results.data[0]))
			{
				_results.data = _results.data.map(processRow);
				incrementBy = _results.data.length;
			}
			else
				_results.data = processRow(_results.data, 0);


			if (_config.header && _results.meta)
				_results.meta.fields = _fields;

			_rowCounter += incrementBy;
			return _results;
		}

		function guessDelimiter(input, newline, skipEmptyLines, comments, delimitersToGuess)
		{
			var bestDelim, bestDelta, fieldCountPrevRow;

			delimitersToGuess = delimitersToGuess || [',', '\t', '|', ';', Papa.RECORD_SEP, Papa.UNIT_SEP];

			for (var i = 0; i < delimitersToGuess.length; i++)
			{
				var delim = delimitersToGuess[i];
				var delta = 0, avgFieldCount = 0, emptyLinesCount = 0;
				fieldCountPrevRow = undefined;

				var preview = new Parser({
					comments: comments,
					delimiter: delim,
					newline: newline,
					preview: 10
				}).parse(input);

				for (var j = 0; j < preview.data.length; j++)
				{
					if (skipEmptyLines && testEmptyLine(preview.data[j]))
					{
						emptyLinesCount++;
						continue;
					}
					var fieldCount = preview.data[j].length;
					avgFieldCount += fieldCount;

					if (typeof fieldCountPrevRow === 'undefined')
					{
						fieldCountPrevRow = 0;
						continue;
					}
					else if (fieldCount > 1)
					{
						delta += Math.abs(fieldCount - fieldCountPrevRow);
						fieldCountPrevRow = fieldCount;
					}
				}

				if (preview.data.length > 0)
					avgFieldCount /= (preview.data.length - emptyLinesCount);

				if ((typeof bestDelta === 'undefined' || delta > bestDelta)
					&& avgFieldCount > 1.99)
				{
					bestDelta = delta;
					bestDelim = delim;
				}
			}

			_config.delimiter = bestDelim;

			return {
				successful: !!bestDelim,
				bestDelimiter: bestDelim
			};
		}

		function guessLineEndings(input, quoteChar)
		{
			input = input.substr(0, 1024 * 1024);	// max length 1 MB
			// Replace all the text inside quotes
			var re = new RegExp(escapeRegExp(quoteChar) + '([^]*?)' + escapeRegExp(quoteChar), 'gm');
			input = input.replace(re, '');

			var r = input.split('\r');

			var n = input.split('\n');

			var nAppearsFirst = (n.length > 1 && n[0].length < r[0].length);

			if (r.length === 1 || nAppearsFirst)
				return '\n';

			var numWithN = 0;
			for (var i = 0; i < r.length; i++)
			{
				if (r[i][0] === '\n')
					numWithN++;
			}

			return numWithN >= r.length / 2 ? '\r\n' : '\r';
		}

		function addError(type, code, msg, row)
		{
			_results.errors.push({
				type: type,
				code: code,
				message: msg,
				row: row
			});
		}
	}

	/** https://developer.mozilla.org/en-US/docs/Web/JavaScript/Guide/Regular_Expressions */
	function escapeRegExp(string)
	{
		return string.replace(/[.*+?^${}()|[\]\\]/g, '\\$&'); // $& means the whole matched string
	}

	/** The core parser implements speedy and correct CSV parsing */
	function Parser(config)
	{
		// Unpack the config object
		config = config || {};
		var delim = config.delimiter;
		var newline = config.newline;
		var comments = config.comments;
		var step = config.step;
		var preview = config.preview;
		var fastMode = config.fastMode;
		var quoteChar;
		/** Allows for no quoteChar by setting quoteChar to undefined in config */
		if (config.quoteChar === undefined) {
			quoteChar = '"';
		} else {
			quoteChar = config.quoteChar;
		}
		var escapeChar = quoteChar;
		if (config.escapeChar !== undefined) {
			escapeChar = config.escapeChar;
		}

		// Delimiter must be valid
		if (typeof delim !== 'string'
			|| Papa.BAD_DELIMITERS.indexOf(delim) > -1)
			delim = ',';

		// Comment character must be valid
		if (comments === delim)
			throw new Error('Comment character same as delimiter');
		else if (comments === true)
			comments = '#';
		else if (typeof comments !== 'string'
			|| Papa.BAD_DELIMITERS.indexOf(comments) > -1)
			comments = false;

		// Newline must be valid: \r, \n, or \r\n
		if (newline !== '\n' && newline !== '\r' && newline !== '\r\n')
			newline = '\n';

		// We're gonna need these at the Parser scope
		var cursor = 0;
		var aborted = false;

		this.parse = function(input, baseIndex, ignoreLastRow)
		{
			// For some reason, in Chrome, this speeds things up (!?)
			if (typeof input !== 'string')
				throw new Error('Input must be a string');

			// We don't need to compute some of these every time parse() is called,
			// but having them in a more local scope seems to perform better
			var inputLen = input.length,
				delimLen = delim.length,
				newlineLen = newline.length,
				commentsLen = comments.length;
			var stepIsFunction = isFunction(step);

			// Establish starting state
			cursor = 0;
			var data = [], errors = [], row = [], lastCursor = 0;

			if (!input)
				return returnable();

			if (fastMode || (fastMode !== false && input.indexOf(quoteChar) === -1))
			{
				var rows = input.split(newline);
				for (var i = 0; i < rows.length; i++)
				{
					row = rows[i];
					cursor += row.length;
					if (i !== rows.length - 1)
						cursor += newline.length;
					else if (ignoreLastRow)
						return returnable();
					if (comments && row.substr(0, commentsLen) === comments)
						continue;
					if (stepIsFunction)
					{
						data = [];
						pushRow(row.split(delim));
						doStep();
						if (aborted)
							return returnable();
					}
					else
						pushRow(row.split(delim));
					if (preview && i >= preview)
					{
						data = data.slice(0, preview);
						return returnable(true);
					}
				}
				return returnable();
			}

			var nextDelim = input.indexOf(delim, cursor);
			var nextNewline = input.indexOf(newline, cursor);
			var quoteCharRegex = new RegExp(escapeRegExp(escapeChar) + escapeRegExp(quoteChar), 'g');
			var quoteSearch;

			// Parser loop
			for (;;)
			{
				// Field has opening quote
				if (input[cursor] === quoteChar)
				{
					// Start our search for the closing quote where the cursor is
					quoteSearch = cursor;

					// Skip the opening quote
					cursor++;

					for (;;)
					{
						// Find closing quote
						quoteSearch = input.indexOf(quoteChar, quoteSearch + 1);

						//No other quotes are found - no other delimiters
						if (quoteSearch === -1)
						{
							if (!ignoreLastRow) {
								// No closing quote... what a pity
								errors.push({
									type: 'Quotes',
									code: 'MissingQuotes',
									message: 'Quoted field unterminated',
									row: data.length,	// row has yet to be inserted
									index: cursor
								});
							}
							return finish();
						}

						// Closing quote at EOF
						if (quoteSearch === inputLen - 1)
						{
							var value = input.substring(cursor, quoteSearch).replace(quoteCharRegex, quoteChar);
							return finish(value);
						}

						// If this quote is escaped, it's part of the data; skip it
						// If the quote character is the escape character, then check if the next character is the escape character
						if (quoteChar === escapeChar &&  input[quoteSearch + 1] === escapeChar)
						{
							quoteSearch++;
							continue;
						}

						// If the quote character is not the escape character, then check if the previous character was the escape character
						if (quoteChar !== escapeChar && quoteSearch !== 0 && input[quoteSearch - 1] === escapeChar)
						{
							continue;
						}

						// Check up to nextDelim or nextNewline, whichever is closest
						var checkUpTo = nextNewline === -1 ? nextDelim : Math.min(nextDelim, nextNewline);
						var spacesBetweenQuoteAndDelimiter = extraSpaces(checkUpTo);

						// Closing quote followed by delimiter or 'unnecessary spaces + delimiter'
						if (input[quoteSearch + 1 + spacesBetweenQuoteAndDelimiter] === delim)
						{
							row.push(input.substring(cursor, quoteSearch).replace(quoteCharRegex, quoteChar));
							cursor = quoteSearch + 1 + spacesBetweenQuoteAndDelimiter + delimLen;
							nextDelim = input.indexOf(delim, cursor);
							nextNewline = input.indexOf(newline, cursor);
							break;
						}

						var spacesBetweenQuoteAndNewLine = extraSpaces(nextNewline);

						// Closing quote followed by newline or 'unnecessary spaces + newLine'
						if (input.substr(quoteSearch + 1 + spacesBetweenQuoteAndNewLine, newlineLen) === newline)
						{
							row.push(input.substring(cursor, quoteSearch).replace(quoteCharRegex, quoteChar));
							saveRow(quoteSearch + 1 + spacesBetweenQuoteAndNewLine + newlineLen);
							nextDelim = input.indexOf(delim, cursor);	// because we may have skipped the nextDelim in the quoted field

							if (stepIsFunction)
							{
								doStep();
								if (aborted)
									return returnable();
							}

							if (preview && data.length >= preview)
								return returnable(true);

							break;
						}


						// Checks for valid closing quotes are complete (escaped quotes or quote followed by EOF/delimiter/newline) -- assume these quotes are part of an invalid text string
						errors.push({
							type: 'Quotes',
							code: 'InvalidQuotes',
							message: 'Trailing quote on quoted field is malformed',
							row: data.length,	// row has yet to be inserted
							index: cursor
						});

						quoteSearch++;
						continue;

					}

					continue;
				}

				// Comment found at start of new line
				if (comments && row.length === 0 && input.substr(cursor, commentsLen) === comments)
				{
					if (nextNewline === -1)	// Comment ends at EOF
						return returnable();
					cursor = nextNewline + newlineLen;
					nextNewline = input.indexOf(newline, cursor);
					nextDelim = input.indexOf(delim, cursor);
					continue;
				}

				// Next delimiter comes before next newline, so we've reached end of field
				if (nextDelim !== -1 && (nextDelim < nextNewline || nextNewline === -1))
				{
					row.push(input.substring(cursor, nextDelim));
					cursor = nextDelim + delimLen;
					nextDelim = input.indexOf(delim, cursor);
					continue;
				}

				// End of row
				if (nextNewline !== -1)
				{
					row.push(input.substring(cursor, nextNewline));
					saveRow(nextNewline + newlineLen);

					if (stepIsFunction)
					{
						doStep();
						if (aborted)
							return returnable();
					}

					if (preview && data.length >= preview)
						return returnable(true);

					continue;
				}

				break;
			}


			return finish();


			function pushRow(row)
			{
				data.push(row);
				lastCursor = cursor;
			}

			/**
             * checks if there are extra spaces after closing quote and given index without any text
             * if Yes, returns the number of spaces
             */
			function extraSpaces(index) {
				var spaceLength = 0;
				if (index !== -1) {
					var textBetweenClosingQuoteAndIndex = input.substring(quoteSearch + 1, index);
					if (textBetweenClosingQuoteAndIndex && textBetweenClosingQuoteAndIndex.trim() === '') {
						spaceLength = textBetweenClosingQuoteAndIndex.length;
					}
				}
				return spaceLength;
			}

			/**
			 * Appends the remaining input from cursor to the end into
			 * row, saves the row, calls step, and returns the results.
			 */
			function finish(value)
			{
				if (ignoreLastRow)
					return returnable();
				if (typeof value === 'undefined')
					value = input.substr(cursor);
				row.push(value);
				cursor = inputLen;	// important in case parsing is paused
				pushRow(row);
				if (stepIsFunction)
					doStep();
				return returnable();
			}

			/**
			 * Appends the current row to the results. It sets the cursor
			 * to newCursor and finds the nextNewline. The caller should
			 * take care to execute user's step function and check for
			 * preview and end parsing if necessary.
			 */
			function saveRow(newCursor)
			{
				cursor = newCursor;
				pushRow(row);
				row = [];
				nextNewline = input.indexOf(newline, cursor);
			}

			/** Returns an object with the results, errors, and meta. */
			function returnable(stopped, step)
			{
				var isStep = step || false;
				return {
					data: isStep ? data[0]  : data,
					errors: errors,
					meta: {
						delimiter: delim,
						linebreak: newline,
						aborted: aborted,
						truncated: !!stopped,
						cursor: lastCursor + (baseIndex || 0)
					}
				};
			}

			/** Executes the user's step function and resets data & errors. */
			function doStep()
			{
				step(returnable(undefined, true));
				data = [];
				errors = [];
			}
		};

		/** Sets the abort flag */
		this.abort = function()
		{
			aborted = true;
		};

		/** Gets the cursor position */
		this.getCharIndex = function()
		{
			return cursor;
		};
	}


	function newWorker()
	{
		if (!Papa.WORKERS_SUPPORTED)
			return false;

		var workerUrl = getWorkerBlob();
		var w = new global.Worker(workerUrl);
		w.onmessage = mainThreadReceivedMessage;
		w.id = workerIdCounter++;
		workers[w.id] = w;
		return w;
	}

	/** Callback when main thread receives a message */
	function mainThreadReceivedMessage(e)
	{
		var msg = e.data;
		var worker = workers[msg.workerId];
		var aborted = false;

		if (msg.error)
			worker.userError(msg.error, msg.file);
		else if (msg.results && msg.results.data)
		{
			var abort = function() {
				aborted = true;
				completeWorker(msg.workerId, { data: [], errors: [], meta: { aborted: true } });
			};

			var handle = {
				abort: abort,
				pause: notImplemented,
				resume: notImplemented
			};

			if (isFunction(worker.userStep))
			{
				for (var i = 0; i < msg.results.data.length; i++)
				{
					worker.userStep({
						data: msg.results.data[i],
						errors: msg.results.errors,
						meta: msg.results.meta
					}, handle);
					if (aborted)
						break;
				}
				delete msg.results;	// free memory ASAP
			}
			else if (isFunction(worker.userChunk))
			{
				worker.userChunk(msg.results, handle, msg.file);
				delete msg.results;
			}
		}

		if (msg.finished && !aborted)
			completeWorker(msg.workerId, msg.results);
	}

	function completeWorker(workerId, results) {
		var worker = workers[workerId];
		if (isFunction(worker.userComplete))
			worker.userComplete(results);
		worker.terminate();
		delete workers[workerId];
	}

	function notImplemented() {
		throw new Error('Not implemented.');
	}

	/** Callback when worker thread receives a message */
	function workerThreadReceivedMessage(e)
	{
		var msg = e.data;

		if (typeof Papa.WORKER_ID === 'undefined' && msg)
			Papa.WORKER_ID = msg.workerId;

		if (typeof msg.input === 'string')
		{
			global.postMessage({
				workerId: Papa.WORKER_ID,
				results: Papa.parse(msg.input, msg.config),
				finished: true
			});
		}
		else if ((global.File && msg.input instanceof File) || msg.input instanceof Object)	// thank you, Safari (see issue #106)
		{
			var results = Papa.parse(msg.input, msg.config);
			if (results)
				global.postMessage({
					workerId: Papa.WORKER_ID,
					results: results,
					finished: true
				});
		}
	}

	/** Makes a deep copy of an array or object (mostly) */
	function copy(obj)
	{
		if (typeof obj !== 'object' || obj === null)
			return obj;
		var cpy = Array.isArray(obj) ? [] : {};
		for (var key in obj)
			cpy[key] = copy(obj[key]);
		return cpy;
	}

	function bindFunction(f, self)
	{
		return function() { f.apply(self, arguments); };
	}

	function isFunction(func)
	{
		return typeof func === 'function';
	}

	return Papa;
}));<|MERGE_RESOLUTION|>--- conflicted
+++ resolved
@@ -1154,16 +1154,10 @@
 			if (!_results)
 				return;
 
-<<<<<<< HEAD
-					if (isFunction(_config.transformHeader)) {
-						header = _config.transformHeader(header);
-					}
-=======
 			function addHeder(header)
 			{
 				if (isFunction(_config.transformHeader))
 					header = _config.transformHeader(header);
->>>>>>> b28a5521
 
 				_fields.push(header);
 			}
