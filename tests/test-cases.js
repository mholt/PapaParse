--- conflicted
+++ resolved
@@ -1163,17 +1163,16 @@
 		expected: 'Col1,Col2,Col3\r\na,,c'
 	},
 	{
-<<<<<<< HEAD
 		description: "Custom quote character (single quote)",
 		input: [['a,d','b','c']],
 		config: { quoteChar: "'"},
 		expected: "'a,d',b,c"
-=======
+  },
+  {
 		description: "Don't print header if header:false option specified",
 		input: [{ "Col1": "a", "Col2": "b", "Col3": "c" }, { "Col1": "d", "Col2": "e", "Col3": "f" }],
 		config: { header: false },
 		expected: 'a,b,c\r\nd,e,f'
->>>>>>> 449972eb
 	}
 ];
 
