--- conflicted
+++ resolved
@@ -872,14 +872,7 @@
 			errors: []
 		}
 	},
-	{
-<<<<<<< HEAD
-		description: "Dynamic typing converts ISO date strings to Dates",
-		input: 'ISO date,long date\r\n2018-05-04T21:08:03.269Z,Fri May 04 2018 14:08:03 GMT-0700 (PDT)\r\n2018-05-08T15:20:22.642Z,Tue May 08 2018 08:20:22 GMT-0700 (PDT)',
-		config: { dynamicTyping: true },
-		expected: {
-			data: [["ISO date", "long date"], [new Date("2018-05-04T21:08:03.269Z"), "Fri May 04 2018 14:08:03 GMT-0700 (PDT)"], [new Date("2018-05-08T15:20:22.642Z"), "Tue May 08 2018 08:20:22 GMT-0700 (PDT)"]],
-=======
+  {
 		description: "Custom transform function is applied to values",
 		input: 'A,B,C\r\nd,e,f',
 		config: {
@@ -889,7 +882,13 @@
 		},
 		expected: {
 			data: [["a","b","c"], ["d","e","f"]],
->>>>>>> cbe39f63
+    },    
+	{
+		description: "Dynamic typing converts ISO date strings to Dates",
+		input: 'ISO date,long date\r\n2018-05-04T21:08:03.269Z,Fri May 04 2018 14:08:03 GMT-0700 (PDT)\r\n2018-05-08T15:20:22.642Z,Tue May 08 2018 08:20:22 GMT-0700 (PDT)',
+		config: { dynamicTyping: true },
+		expected: {
+			data: [["ISO date", "long date"], [new Date("2018-05-04T21:08:03.269Z"), "Fri May 04 2018 14:08:03 GMT-0700 (PDT)"], [new Date("2018-05-08T15:20:22.642Z"), "Tue May 08 2018 08:20:22 GMT-0700 (PDT)"]],
 			errors: []
 		}
 	},
